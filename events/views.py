import logging
from notifications.bulk import notify_all_users
from django.shortcuts import render, get_object_or_404, redirect
from django.http import JsonResponse
from django.core.paginator import Paginator
from django.db import transaction
from django.db.models import Q
from django.utils import timezone
from django.core.files.storage import default_storage
from django.contrib import messages
from django.contrib.auth.decorators import login_required
from django.views.decorators.http import require_POST
from django.views.decorators.http import require_http_methods
from profiles.models import Profile
from .models import Event, EventRegistration, Comment, EventReaction
from .forms import EventForm, CommentForm, EventRegistrationForm
import json
from django.core.paginator import EmptyPage, InvalidPage
from django.template.loader import render_to_string
from django.db.models import Count

# Set up logging
logger = logging.getLogger(__name__)

# events/views.py

@login_required
def event_list(request):
    status_filter = request.GET.get('status')
    campus_filter = request.GET.get('campus')

<<<<<<< HEAD
    events = Event.objects.all().order_by('-start_date').prefetch_related('comments')

=======
    # Fetch all events and related data
    events = Event.objects.all().order_by('-start_date').prefetch_related('comments')

    # Apply status filter if present
>>>>>>> fed669d0
    if status_filter:
        now = timezone.now()
        if status_filter == 'upcoming':
            events = events.filter(start_date__gte=now)
        elif status_filter == 'ongoing':
            events = events.filter(start_date__lte=now, end_date__gte=now)
        elif status_filter == 'completed':
            events = events.filter(end_date__lt=now)

<<<<<<< HEAD
    if campus_filter:
        events = events.filter(campus__campus=campus_filter)

    # Get unique campus values from Profile model
    campuses = Profile.objects.values_list('campus', flat=True).distinct()

    paginator = Paginator(events, 12)
    page = request.GET.get('page')
    events = paginator.get_page(page)

    for event in events:
        event.comments_count = event.comments.count()

    return render(request, 'events/event_list.html', {
=======
    # Apply campus filter if present
    if campus_filter:
        events = events.filter(campus=campus_filter)

    # Get unique campuses for the filter form
    campuses = Profile.objects.values_list('campus', flat=True).distinct()

    # Pagination setup
    paginator = Paginator(events, 12)  # Show 12 events per page
    page = request.GET.get('page')
    events = paginator.get_page(page)

    # Add comments count for each event
    for event in events:
        event.comments_count = event.comments.count()

    context = {
>>>>>>> fed669d0
        'events': events,
        'campuses': campuses,
    }

    # If it's an HTMX request, return only the events partial
    if request.headers.get('HX-Request'):
        return render(request, 'events/partials/event_list_content.html', context)
    
    # Otherwise return the full template
    return render(request, 'events/event_list.html', context)

@login_required
def event_detail(request, event_id):
    event = get_object_or_404(Event, id=event_id)
    user_profile, created = Profile.objects.get_or_create(user=request.user)
    user_registered = EventRegistration.objects.filter(event=event, participant=user_profile).exists()

    # Fetch top-level comments only and prefetch related replies and likes
    comments = event.comments.filter(parent=None).prefetch_related('replies', 'likes')
    comment_form = CommentForm()

    if request.method == 'POST':
        # Handle registration
        if 'register' in request.POST:
            registration_form = EventRegistrationForm(data=request.POST, event=event)
            if registration_form.is_valid():
                EventRegistration.objects.create(event=event, participant=user_profile)
                messages.success(request, "Successfully registered for the event!")
                return redirect('event_detail', event_id=event_id)
            else:
                messages.error(request, "Invalid registration details. Please try again.")

    context = {
        'event': event,
        'user_registered': user_registered,
        'comment_form': comment_form,
        'comments': comments,
        'registration_form': EventRegistrationForm(event=event)
    }
    return render(request, 'events/event_detail.html', context)

@login_required
@transaction.atomic
def create_event(request):
    user_profile = get_object_or_404(Profile, user=request.user)
    if request.method == 'POST':
        form = EventForm(request.POST, request.FILES)

        if form.is_valid():
            try:
                event = form.save(commit=False)
                event.organizer = user_profile
                event.campus = user_profile.campus
                event.save()
                isPublic = form.cleaned_data['is_public']
                if isPublic == True:
                    notify_all_users("New Event") # notify all users for upcoming event if made public
                messages.success(request, "Event created successfully!")
                return redirect('events:event_list')
            except Exception as e:
                messages.error(request, f"An error occurred while saving the event: {e}")
        else:
            messages.error(request, "Invalid form submission.")
            print(form.errors)  # Print form errors to console for debugging
    else:
        form = EventForm()

    return render(request, 'events/create_event.html', {'form': form})

<<<<<<< HEAD
@login_required
def load_more_comments(request, event_id):
    event = get_object_or_404(Event, id=event_id)
    page = request.GET.get('page', 1)
    comments = Comment.objects.filter(event=event).order_by('-created_at')
    paginator = Paginator(comments, 5)  # Display 5 comments per page

    if int(page) > paginator.num_pages:
        return JsonResponse({'comments_html': ''})  # No more pages

    comments_page = paginator.get_page(page)
    comments_html = render(request, 'events/partials/comments_pagination.html', {
        'comments': comments_page,
    }).content.decode('utf-8')


# views.py
=======
>>>>>>> fed669d0

@login_required
@require_POST
@require_http_methods(["POST"])
def add_comment(request, event_id):
    """Add a new comment or reply to an event."""
    try:
        # Get the event
        event = get_object_or_404(Event, id=event_id)

        # Create a form instance with the POST data
        form = CommentForm(request.POST)

        # Check if it's an AJAX request
        is_ajax = request.headers.get('X-Requested-With') == 'XMLHttpRequest'

        if form.is_valid():
            # Create comment instance but don't save yet
            comment = form.save(commit=False)
            comment.event = event
            comment.user = request.user.profile  # Assuming you have a profile relation

            # Handle parent comment for replies
            parent_id = request.POST.get('parent_comment_id')
            if parent_id:
                try:
                    parent_comment = Comment.objects.get(id=parent_id)
                    comment.parent = parent_comment
                except Comment.DoesNotExist:
                    if is_ajax:
                        return JsonResponse({
                            'status': 'error',
                            'message': 'Parent comment not found'
                        }, status=400)
                    else:
                        messages.error(request, 'Parent comment not found')
                        return redirect('events:event_detail', event_id=event_id)

            # Save the comment
            comment.save()

            if is_ajax:
                # Render the comment HTML
                comment_html = render_to_string('events/partials/comment.html', {
                    'comment': comment,
                    'event': event
                }, request=request)

                return JsonResponse({
                    'status': 'success',
                    'comment_html': comment_html,
                    'comment_id': comment.id
                })
            else:
                messages.success(request, 'Comment added successfully!')
                return redirect('events:event_detail', event_id=event_id)
        else:
            if is_ajax:
                return JsonResponse({
                    'status': 'error',
                    'message': 'Invalid form data',
                    'errors': form.errors
                }, status=400)
            else:
                messages.error(request, 'Please correct the errors below.')
                return redirect('events:event_detail', event_id=event_id)

    except Exception as e:
        print(f"Error in add_comment: {str(e)}")  # Add logging for debugging
        if is_ajax:
            return JsonResponse({
                'status': 'error',
                'message': 'An error occurred while processing your request'
            }, status=500)
        else:
            messages.error(request, 'An error occurred while processing your request')
            return redirect('events:event_detail', event_id=event_id)

@login_required
@require_http_methods(["DELETE"])
def delete_comment(request, comment_id):
    """Delete a comment or reply."""
    try:
        comment = get_object_or_404(Comment, id=comment_id)
        
        # Check if the user is the owner of the comment
        if comment.user != request.user.profile:
            return JsonResponse({
                'status': 'error',
                'message': 'You do not have permission to delete this comment'
            }, status=403)
        
        comment.delete()
        
        return JsonResponse({
            'status': 'success',
            'message': 'Comment deleted successfully'
        })
        
    except Exception as e:
        return JsonResponse({
            'status': 'error',
            'message': 'An error occurred while deleting the comment'
        }, status=500)@login_required
def load_more_comments(request, event_id):
    event = get_object_or_404(Event, id=event_id)
    page = int(request.GET.get('page', 1))
    comments_per_page = 5

    comments = Comment.objects.filter(
        event=event,
        parent=None
    ).select_related(
        'user__user'
    ).prefetch_related(
        'replies'
    ).order_by('-created_at')

    paginator = Paginator(comments, comments_per_page)

    try:
        comments_page = paginator.page(page)
    except (EmptyPage, InvalidPage):
        return JsonResponse({'comments_html': '', 'has_next': False})

    comments_html = render_to_string(
        'events/partials/comments_pagination.html',
        {'comments': comments_page, 'event': event},
        request=request
    )

    return JsonResponse({
        'comments_html': comments_html,
        'has_next': comments_page.has_next()
    })
@login_required
@require_POST
def toggle_comment_like(request, comment_id):
    comment = get_object_or_404(Comment, id=comment_id)
    user_profile = request.user.profile

    if user_profile in comment.likes.all():  # Check if user already liked the comment
        comment.likes.remove(user_profile)
        liked = False
    else:
        comment.likes.add(user_profile)
        liked = True

    return JsonResponse({
        'status': 'success',
        'liked': liked,
        'likes_count': comment.likes.count()
    })

@login_required
@require_http_methods(["POST", "DELETE"])
@transaction.atomic
def delete_event(request, event_id):
    # Fetch the event or return 404 if it doesn't exist
    event = get_object_or_404(Event, id=event_id)

    # Permission check
    if event.organizer.user != request.user and not request.user.is_staff:
        return JsonResponse({"status": "error", "message": "Permission denied"}, status=403)

    # Attempt to delete image if exists
    image_path = event.image.path if event.image else None
    event.delete()  # Delete event from the database

    # Delete associated media file if it exists
    if image_path:
        try:
            default_storage.delete(image_path)
        except Exception as e:
            logger.error(f"Error deleting file {image_path}: {e}")
            return JsonResponse({
                "status": "success",
                "message": "Event deleted, but media file removal failed."
            }, status=500)

    # Use Django messages for UI feedback and return JSON response
    messages.success(request, "Event deleted successfully.")
    return JsonResponse({"status": "success", "message": "Event deleted successfully."})

@login_required
@require_POST
def toggle_reaction(request, event_id):
    if request.method == 'POST':
        event = get_object_or_404(Event, id=event_id)
        reaction_type = request.POST.get('reaction_type')

        if reaction_type not in dict(EventReaction.REACTION_CHOICES):
            return JsonResponse({'status': 'error', 'message': 'Invalid reaction type'}, status=400)

        reaction, created = EventReaction.objects.get_or_create(
            event=event,
            user=request.user.profile,
            defaults={'reaction_type': reaction_type}
        )

        if not created:
            if reaction.reaction_type == reaction_type:
                reaction.delete()
                return JsonResponse({'status': 'removed', 'reaction_type': reaction_type})
            else:
                reaction.reaction_type = reaction_type
                reaction.save()

        return JsonResponse({'status': 'success', 'reaction_type': reaction_type})

    return JsonResponse({'status': 'error'}, status=400)

@login_required
def campus_autocomplete(request):
    if 'term' in request.GET:
        query = request.GET.get('term')

        # Query for campus using Profile model
        campuses = Profile.objects.filter(
            Q(campus__icontains=query)
        ).values('id', 'campus').distinct()[:10]

        # Format the results to return campus data
        results = [{'id': profile['id'], 'label': profile['campus'], 'value': profile['campus']} for profile in campuses]
        return JsonResponse(results, safe=False)

    return JsonResponse([], safe=False)<|MERGE_RESOLUTION|>--- conflicted
+++ resolved
@@ -29,15 +29,14 @@
     status_filter = request.GET.get('status')
     campus_filter = request.GET.get('campus')
 
-<<<<<<< HEAD
     events = Event.objects.all().order_by('-start_date').prefetch_related('comments')
 
-=======
+
     # Fetch all events and related data
     events = Event.objects.all().order_by('-start_date').prefetch_related('comments')
 
     # Apply status filter if present
->>>>>>> fed669d0
+
     if status_filter:
         now = timezone.now()
         if status_filter == 'upcoming':
@@ -46,8 +45,7 @@
             events = events.filter(start_date__lte=now, end_date__gte=now)
         elif status_filter == 'completed':
             events = events.filter(end_date__lt=now)
-
-<<<<<<< HEAD
+            
     if campus_filter:
         events = events.filter(campus__campus=campus_filter)
 
@@ -62,7 +60,7 @@
         event.comments_count = event.comments.count()
 
     return render(request, 'events/event_list.html', {
-=======
+
     # Apply campus filter if present
     if campus_filter:
         events = events.filter(campus=campus_filter)
@@ -80,7 +78,6 @@
         event.comments_count = event.comments.count()
 
     context = {
->>>>>>> fed669d0
         'events': events,
         'campuses': campuses,
     }
@@ -149,8 +146,6 @@
         form = EventForm()
 
     return render(request, 'events/create_event.html', {'form': form})
-
-<<<<<<< HEAD
 @login_required
 def load_more_comments(request, event_id):
     event = get_object_or_404(Event, id=event_id)
@@ -168,9 +163,6 @@
 
 
 # views.py
-=======
->>>>>>> fed669d0
-
 @login_required
 @require_POST
 @require_http_methods(["POST"])
