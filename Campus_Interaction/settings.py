import os
from pathlib import Path
from django.contrib import messages

BASE_DIR = Path(__file__).resolve().parent.parent


SECRET_KEY = "django-insecure-j5%7qx2o4e*6!dk1h(490(4a&%_a-osywak(-*mqgreg-@wyn8"

DEBUG = True

ALLOWED_HOSTS = ["SITE_URL", "0.0.0.0", "127.0.0.1", "localhost"]


INSTALLED_APPS = [
    "django.contrib.admin",
    "django.contrib.auth",
    "django.contrib.contenttypes",
    "django.contrib.sessions",
    "django.contrib.messages",
    "django.contrib.staticfiles",
    # "social_django",
    "marketplace",
    "events",
    "core",
    "profiles",
    # "channels",
    "messaging",
    "notifications",
    "polls",
    "maps",
    "feeds",
    "forums",
    "rest_framework",
    "resources",
    'django_filters',
]


MIDDLEWARE = [
    "django.middleware.security.SecurityMiddleware",
    "django.contrib.sessions.middleware.SessionMiddleware",
    "django.middleware.common.CommonMiddleware",
    "django.middleware.csrf.CsrfViewMiddleware",
    "django.contrib.auth.middleware.AuthenticationMiddleware",
    "django.contrib.messages.middleware.MessageMiddleware",
    "django.middleware.clickjacking.XFrameOptionsMiddleware",
]

ROOT_URLCONF = "Campus_Interaction.urls"

TEMPLATES = [
    {
        "BACKEND": "django.template.backends.django.DjangoTemplates",
        "DIRS": [BASE_DIR / "templates"],
        "APP_DIRS": True,
        "OPTIONS": {
            "context_processors": [
                "django.template.context_processors.debug",
                "django.template.context_processors.request",
                "django.contrib.auth.context_processors.auth",
                "django.contrib.messages.context_processors.messages",
                "notifications.notification_processors.unread_notifications_count"
            ],
        },
    },
]

WSGI_APPLICATION = "Campus_Interaction.wsgi.application"
ASGI_APPLICATION = "pof_project.asgi.application"

CHANNEL_LAYERS = {
    'default': {
        'BACKEND': 'channels_redis.core.RedisChannelLayer',
        'CONFIG': {
            "hosts": [("localhost", 6379)],
        },
    },
}

DATABASES = {
    "default": {
        "ENGINE": "django.db.backends.sqlite3",
        "NAME": BASE_DIR / "db.sqlite3",
    }
}

AUTHENTICATION_BACKENDS = (
    "social_core.backends.google.GoogleOAuth2",
    "django.contrib.auth.backends.ModelBackend",
)

SOCIAL_AUTH_GOOGLE_OAUTH2_KEY = os.environ.get("GOOGLE_OAUTH2_KEY")
SOCIAL_AUTH_GOOGLE_OAUTH2_SECRET = os.environ.get("GOOGLE_OAUTH2_SECRET")

SOCIAL_AUTH_GOOGLE_OAUTH2_SCOPE = [
    "https://www.googleapis.com/auth/userinfo.email",
    "https://www.googleapis.com/auth/userinfo.profile",
]

SOCIAL_AUTH_URL_NAMESPACE = "social"
SITE_URL = "https://localhost:5000"

AUTH_PASSWORD_VALIDATORS = [
    {
        "NAME": "django.contrib.auth.password_validation.UserAttributeSimilarityValidator",
    },
    {
        "NAME": "django.contrib.auth.password_validation.MinimumLengthValidator",
    },
    {
        "NAME": "django.contrib.auth.password_validation.CommonPasswordValidator",
    },
    {
        "NAME": "django.contrib.auth.password_validation.NumericPasswordValidator",
    },
]


LANGUAGE_CODE = "en-us"
TIME_ZONE = 'Africa/Nairobi'
USE_I18N = True
USE_TZ = True

DEFAULT_AUTO_FIELD = "django.db.models.BigAutoField"

LOGIN_REDIRECT_URL = "dashboard"
LOGIN_URL = "login"
LOGOUT_REDIRECT_URL = "home"


STATIC_URL = "/static/"
STATICFILES_DIRS = [BASE_DIR / "static"]
STATIC_ROOT = BASE_DIR / "staticfiles"

MEDIA_URL = "/media/"
MEDIA_ROOT = BASE_DIR / "media"

MAX_UPLOAD_SIZE = 1000


# Email Configuration
EMAIL_BACKEND = 'django.core.mail.backends.smtp.EmailBackend'
EMAIL_HOST = 'smtp.gmail.com'
EMAIL_PORT = 587
EMAIL_USE_TLS = True
EMAIL_HOST_USER = "camphub.ke@gmail.com"
EMAIL_HOST_PASSWORD = "daqz qzkm ximp xpiy"
DEFAULT_FROM_EMAIL = "camphub.ke@gmail.com"

# Authentication Backend
AUTHENTICATION_BACKENDS = [
    'django.contrib.auth.backends.ModelBackend',
]


<<<<<<< HEAD
CACHES = {
    'default': {
        'BACKEND': 'django.core.cache.backends.locmem.LocMemCache',
        'LOCATION': 'unique-snowflake',
    }
=======
MESSAGE_TAGS = {
    messages.DEBUG: 'secondary',
    messages.INFO: 'info',
    messages.SUCCESS: 'success',
    messages.WARNING: 'warning',
    messages.ERROR: 'danger',
>>>>>>> 93c66c08
}<|MERGE_RESOLUTION|>--- conflicted
+++ resolved
@@ -154,18 +154,16 @@
 ]
 
 
-<<<<<<< HEAD
 CACHES = {
     'default': {
         'BACKEND': 'django.core.cache.backends.locmem.LocMemCache',
         'LOCATION': 'unique-snowflake',
     }
-=======
+}
 MESSAGE_TAGS = {
     messages.DEBUG: 'secondary',
     messages.INFO: 'info',
     messages.SUCCESS: 'success',
     messages.WARNING: 'warning',
     messages.ERROR: 'danger',
->>>>>>> 93c66c08
 }