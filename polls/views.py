--- conflicted
+++ resolved
@@ -1,13 +1,9 @@
 from django.shortcuts import render, redirect, get_object_or_404
 from django.contrib.auth.decorators import login_required
 from django.utils import timezone
-<<<<<<< HEAD
-
 from notifications.bulk import notify_all_users
-from .models import Poll, Option, Vote
-=======
 from .models import Poll, Option, Vote, Comment, Like
->>>>>>> fed669d0
+
 from .forms import PollForm, OptionFormSet, EditPollForm
 from django.db.models import Q
 from datetime import timedelta
@@ -174,7 +170,6 @@
 
 @login_required
 def user_dashboard(request):
-<<<<<<< HEAD
     polls = Poll.objects.filter(creator=request.user).order_by('-created_at')
 
     # Create a list of polls with their active status
@@ -183,10 +178,8 @@
     return render(request, "polls/user_dashboard.html", {
         'polls_with_status': polls_with_status,
     })
-=======
+
     polls = Poll.objects.filter(creator=request.user).order_by("-created_at")
->>>>>>> fed669d0
-
     # Create a list of polls with their active status
     polls_with_status = [
         (poll, poll.is_active) for poll in polls
@@ -275,7 +268,6 @@
     user_vote = Vote.objects.filter(poll=poll, user=request.user).first()
     has_reached_vote_limit = False
 
-<<<<<<< HEAD
     # Check if the user has already voted
     if request.user.is_authenticated:
         user_vote = Vote.objects.filter(poll=poll, user=request.user).first()
@@ -293,7 +285,6 @@
             print("Deleting user vote...")
             user_vote.delete()  # Delete the user's vote after incrementing attempts
             return redirect('polls:vote_poll', poll_id=poll.id)  # Refresh page after canceling vote
-=======
     if user_vote and not user_vote.can_vote_again():
         has_reached_vote_limit = True
 
@@ -315,7 +306,6 @@
                 poll.save()  # Save the updated attempts
                 user_vote.delete()  # Delete the existing vote
                 return redirect("polls:vote_poll", poll_id=poll.id)
->>>>>>> fed669d0
 
         # Voting logic
         selected_options = (
@@ -380,15 +370,11 @@
 def poll_results(request, poll_id):
     poll = get_object_or_404(Poll, id=poll_id)
     options = Option.objects.filter(poll=poll)
-<<<<<<< HEAD
 
     # Calculate total votes for the poll
     total_votes = poll.total_votes()  # Assuming this method exists in the Poll model
 
     # Collect results to send to the template
-=======
-    total_votes = poll.total_votes()
->>>>>>> fed669d0
     results = []
     for option in options:
         # Check if this option is the correct answer
@@ -396,12 +382,11 @@
             option.is_correct
         )  # Assuming Option model has an `is_correct` field
         votes = option.votes.count()  # Count of votes for this option
-<<<<<<< HEAD
+
 
         # Get scored users only if the poll is public
         scored_users = option.votes.values_list('user__username', flat=True) if poll.is_public else []
-=======
->>>>>>> fed669d0
+
 
         scored_users = (
             option.votes.values_list("user__username", flat=True)
@@ -426,10 +411,6 @@
         "qr_code_url": poll.qr_code.url if poll.qr_code else None,
         "poll_link": poll.link,
     }
-
-<<<<<<< HEAD
-    return render(request, 'polls/poll_results.html', context)
-=======
     return render(request, "polls/poll_results.html", context)
 
 
@@ -502,5 +483,4 @@
     total_likes = poll.poll_likes.count()  # Use the updated related name here
 
     # Return a JSON response
-    return JsonResponse({"success": True, "liked": liked, "total_likes": total_likes})
->>>>>>> fed669d0
+    return JsonResponse({"success": True, "liked": liked, "total_likes": total_likes})