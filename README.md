--- conflicted
+++ resolved
@@ -78,14 +78,12 @@
 - [✅] **Feeds & Trending** - Backend (Fidel)
 
 - [ ] **Polls** - Frontend (Debby)
-<<<<<<< HEAD
 - [ ] **Polls** - Backend (Victor)
-- [ ] **Event Calendar** - Full Stack (Incognito)
-=======
+
 - [✅] **Polls** - Backend (Victor)
+
 - [ ] **Event Calendar** - Frontend (Saints)
 - [ ] **Event Calendar** - Backend (Incognito)
->>>>>>> ef8b366a
 
 ### Community Features
 
@@ -99,11 +97,9 @@
 - [ ] **Marketplace** - Full Stack (Victor)
 
 - [✅] **Student Profiles** - Full Stack (Fidel)
-
 - ### Polls
 - [✅] **Polls Creation and Views** - Frontend (Debby)
 - [✅] **Polls Creation and Views** - Backend (Victor)
-
 
 ## 🚀 Development Setup
 
